--- conflicted
+++ resolved
@@ -1,10 +1,7 @@
 import os
-<<<<<<< HEAD
 import environ
-=======
 import platform
 from logging.handlers import SysLogHandler
->>>>>>> 9f2f5999
 from os.path import join, abspath, dirname
 
 env = environ.Env()
